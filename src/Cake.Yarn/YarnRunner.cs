--- conflicted
+++ resolved
@@ -456,7 +456,6 @@
 
         #endregion
 
-<<<<<<< HEAD
         #region yarn publish
 
         /// <summary>
@@ -518,8 +517,6 @@
 
         #endregion
 
-=======
->>>>>>> ed2cde38
         /// <summary>
         /// Gets the name of the tool
         /// </summary>
