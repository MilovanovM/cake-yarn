﻿<?xml version="1.0" encoding="utf-8"?>
<Project ToolsVersion="14.0" DefaultTargets="Build" xmlns="http://schemas.microsoft.com/developer/msbuild/2003">
  <Import Project="$(MSBuildExtensionsPath)\$(MSBuildToolsVersion)\Microsoft.Common.props" Condition="Exists('$(MSBuildExtensionsPath)\$(MSBuildToolsVersion)\Microsoft.Common.props')" />
  <PropertyGroup>
    <Configuration Condition=" '$(Configuration)' == '' ">Debug</Configuration>
    <Platform Condition=" '$(Platform)' == '' ">AnyCPU</Platform>
    <ProjectGuid>{F126BDF6-AC2F-4B2B-BD7E-8746F6829EE4}</ProjectGuid>
    <OutputType>Library</OutputType>
    <AppDesignerFolder>Properties</AppDesignerFolder>
    <RootNamespace>Cake.Yarn.Tests</RootNamespace>
    <AssemblyName>Cake.Yarn.Tests</AssemblyName>
    <TargetFrameworkVersion>v4.5</TargetFrameworkVersion>
    <FileAlignment>512</FileAlignment>
    <TargetFrameworkProfile />
  </PropertyGroup>
  <PropertyGroup Condition=" '$(Configuration)|$(Platform)' == 'Debug|AnyCPU' ">
    <DebugSymbols>true</DebugSymbols>
    <DebugType>full</DebugType>
    <Optimize>false</Optimize>
    <OutputPath>bin\Debug\</OutputPath>
    <DefineConstants>DEBUG;TRACE</DefineConstants>
    <ErrorReport>prompt</ErrorReport>
    <WarningLevel>4</WarningLevel>
  </PropertyGroup>
  <PropertyGroup Condition=" '$(Configuration)|$(Platform)' == 'Release|AnyCPU' ">
    <DebugType>pdbonly</DebugType>
    <Optimize>true</Optimize>
    <OutputPath>bin\Release\</OutputPath>
    <DefineConstants>TRACE</DefineConstants>
    <ErrorReport>prompt</ErrorReport>
    <WarningLevel>4</WarningLevel>
  </PropertyGroup>
  <ItemGroup>
    <Reference Include="Cake.Core, Version=0.17.0.0, Culture=neutral, processorArchitecture=MSIL">
      <HintPath>..\..\packages\Cake.Core.0.17.0\lib\net45\Cake.Core.dll</HintPath>
      <Private>True</Private>
    </Reference>
    <Reference Include="Cake.Testing, Version=0.17.0.0, Culture=neutral, processorArchitecture=MSIL">
      <HintPath>..\..\packages\Cake.Testing.0.17.1\lib\net45\Cake.Testing.dll</HintPath>
      <Private>True</Private>
    </Reference>
    <Reference Include="Shouldly, Version=2.8.2.0, Culture=neutral, PublicKeyToken=6042cbcb05cbc941, processorArchitecture=MSIL">
      <HintPath>..\..\packages\Shouldly.2.8.2\lib\net40\Shouldly.dll</HintPath>
      <Private>True</Private>
    </Reference>
    <Reference Include="System" />
    <Reference Include="System.Core" />
    <Reference Include="System.Xml.Linq" />
    <Reference Include="System.Data.DataSetExtensions" />
    <Reference Include="Microsoft.CSharp" />
    <Reference Include="System.Data" />
    <Reference Include="System.Net.Http" />
    <Reference Include="System.Xml" />
    <Reference Include="xunit.abstractions, Version=2.0.0.0, Culture=neutral, PublicKeyToken=8d05b1bb7a6fdb6c, processorArchitecture=MSIL">
      <HintPath>..\..\packages\xunit.abstractions.2.0.0\lib\net35\xunit.abstractions.dll</HintPath>
      <Private>True</Private>
    </Reference>
    <Reference Include="xunit.assert, Version=2.1.0.3179, Culture=neutral, PublicKeyToken=8d05b1bb7a6fdb6c, processorArchitecture=MSIL">
      <HintPath>..\..\packages\xunit.assert.2.1.0\lib\dotnet\xunit.assert.dll</HintPath>
      <Private>True</Private>
    </Reference>
    <Reference Include="xunit.core, Version=2.1.0.3179, Culture=neutral, PublicKeyToken=8d05b1bb7a6fdb6c, processorArchitecture=MSIL">
      <HintPath>..\..\packages\xunit.extensibility.core.2.1.0\lib\dotnet\xunit.core.dll</HintPath>
      <Private>True</Private>
    </Reference>
    <Reference Include="xunit.execution.desktop, Version=2.1.0.3179, Culture=neutral, PublicKeyToken=8d05b1bb7a6fdb6c, processorArchitecture=MSIL">
      <HintPath>..\..\packages\xunit.extensibility.execution.2.1.0\lib\net45\xunit.execution.desktop.dll</HintPath>
      <Private>True</Private>
    </Reference>
  </ItemGroup>
  <ItemGroup>
<<<<<<< HEAD
    <Compile Include="YarnCacheFixture.cs" />
    <Compile Include="YarnCacheTests.cs" />
    <Compile Include="YarnRemoveFixture.cs" />
    <Compile Include="YarnRemoveTests.cs" />
=======
    <Compile Include="YarnPackFixture.cs" />
    <Compile Include="YarnPackTests.cs" />
>>>>>>> 6cb556f0
    <Compile Include="YarnRunScriptFixture.cs" />
    <Compile Include="YarnAddFixture.cs" />
    <Compile Include="YarnInstallFixture.cs" />
    <Compile Include="YarnAddTests.cs" />
    <Compile Include="YarnInstallTests.cs" />
    <Compile Include="YarnRunScriptTests.cs" />
    <Compile Include="Properties\AssemblyInfo.cs" />
  </ItemGroup>
  <ItemGroup>
    <None Include="packages.config" />
  </ItemGroup>
  <ItemGroup>
    <ProjectReference Include="..\Cake.Yarn\Cake.Yarn.csproj">
      <Project>{1431203B-2A02-4FD2-8CDD-CEBCB6FC078C}</Project>
      <Name>Cake.Yarn</Name>
    </ProjectReference>
  </ItemGroup>
  <ItemGroup>
    <Service Include="{82A7F48D-3B50-4B1E-B82E-3ADA8210C358}" />
  </ItemGroup>
  <Import Project="$(MSBuildToolsPath)\Microsoft.CSharp.targets" />
  <!-- To modify your build process, add your task inside one of the targets below and uncomment it. 
       Other similar extension points exist, see Microsoft.Common.targets.
  <Target Name="BeforeBuild">
  </Target>
  <Target Name="AfterBuild">
  </Target>
  -->
</Project><|MERGE_RESOLUTION|>--- conflicted
+++ resolved
@@ -69,15 +69,12 @@
     </Reference>
   </ItemGroup>
   <ItemGroup>
-<<<<<<< HEAD
     <Compile Include="YarnCacheFixture.cs" />
     <Compile Include="YarnCacheTests.cs" />
     <Compile Include="YarnRemoveFixture.cs" />
     <Compile Include="YarnRemoveTests.cs" />
-=======
     <Compile Include="YarnPackFixture.cs" />
     <Compile Include="YarnPackTests.cs" />
->>>>>>> 6cb556f0
     <Compile Include="YarnRunScriptFixture.cs" />
     <Compile Include="YarnAddFixture.cs" />
     <Compile Include="YarnInstallFixture.cs" />
